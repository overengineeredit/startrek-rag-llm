# Star Trek RAG LLM System

[![codecov](https://codecov.io/gh/overengineeredit/startrek-rag-llm/branch/main/graph/badge.svg)](https://codecov.io/gh/overengineeredit/startrek-rag-llm)

A Retrieval-Augmented Generation (RAG) system built with ChromaDB, LangChain, and Ollama for answering Star Trek questions using vector embeddings and large language models.

<<<<<<< HEAD
## 🏗️ Architecture

The system follows a clean, modular architecture with clear separation of concerns:

### **Core Components**

#### 1. **RAG Application** (`startrek-rag/`)
- **Application Factory**: Clean Flask app initialization
- **API Blueprints**: Organized REST endpoints under `/api/` prefix
- **Service Layer**: Business logic encapsulated in `services/rag_service.py`
- **Configuration Management**: Centralized config with dataclasses
- **Error Handling**: Comprehensive exception handling throughout

#### 2. **Content Loader** (`content_loader/`)
- Content processing and chunking
- Embedding generation via API calls
- Vector database population

#### 3. **Vector Database** (`chroma/`)
- ChromaDB instance for storing embeddings
- Persistent storage for vector data

### **Architecture Benefits**
- ✅ **Modular Design**: Easy to extend and maintain
- ✅ **Testability**: Clear separation enables unit testing
- ✅ **Scalability**: Service layer supports horizontal scaling
- ✅ **Maintainability**: Clean code structure with proper abstractions
- ✅ **Error Handling**: Comprehensive error management
- ✅ **Validation**: Input validation with Marshmallow schemas

### **📊 Detailed Architecture Documentation**

For comprehensive architecture diagrams and detailed system documentation, see:
- **[📋 Architecture Diagrams](docs/README.md)** - 14 PlantUML diagrams covering system overview, component interactions, data flows, deployment, API endpoints, and processing workflows
- **🔧 Diagram Generation** - Automated CI/CD diagram generation with syntax validation
- **📈 Visual Documentation** - Color-coded component diagrams and workflow visualizations

## 📋 Prerequisites
=======
## 🚀 Quick Start
>>>>>>> d1735686

### Prerequisites
- **Docker & Docker Compose**
- **Ollama** (for LLM functionality)
<<<<<<< HEAD
- **Git**

## 🛠️ Quick Start

### 1. Clone and Setup
```bash
git clone <your-repo-url>
cd startrek-rag-llm
```

### 2. Start Ollama (Required for LLM functionality)
```bash
# Stop any existing Ollama service
sudo systemctl stop ollama

# Start Ollama with Docker compatibility (listens on all interfaces)
nohup bash -c 'OLLAMA_HOST=0.0.0.0:11434 ollama serve' > ollama.log 2>&1 &

# Pull the required model
ollama pull llama3.2

# Verify Ollama is accessible
curl -s http://localhost:11434/api/tags
```

### 3. Start Docker Services
```bash
# Start the application and ChromaDB
docker compose up -d

# Verify services are running
docker compose ps
```

### 4. Process Content (Optional)
```bash
# Add Star Trek content to the vector database
make process-content

# Check database stats
curl -s http://localhost:8080/api/stats
```

### 5. Test the System
```bash
# Ask a Star Trek question
curl -X POST http://localhost:8080/api/query \
  -H "Content-Type: application/json" \
  -d '{"query": "Who is Captain Kirk?", "num_results": 5}'
```

### 6. Shutdown (When Done)
```bash
# Stop Docker containers
docker compose down

# Stop Ollama processes
pkill ollama

# Verify everything is stopped
docker compose ps
ps aux | grep ollama
```

## 🚀 Usage

### API Endpoints

All endpoints are organized under the `/api/` prefix for consistency:

#### **Root Endpoint**
```bash
curl http://localhost:8080/
```
Returns API information and available endpoints.

#### **1. Query the RAG System**
```bash
=======

### Setup & Run
```bash
# 1. Clone and start services
git clone <your-repo-url>
cd startrek-rag-llm
docker compose up -d

# 2. Start Ollama with Docker compatibility
OLLAMA_HOST=0.0.0.0:11434 ollama serve

# 3. Pull the required model
ollama pull llama3.2

# 4. Process Star Trek content
make process-content

# 5. Test the system
>>>>>>> d1735686
curl -X POST http://localhost:8080/api/query \
  -H "Content-Type: application/json" \
  -d '{"query": "Who is Captain Kirk?", "num_results": 5}'
```

<<<<<<< HEAD
#### **2. Add Documents to Vector Database**
```bash
curl -X POST http://localhost:8080/api/add \
  -H "Content-Type: application/json" \
  -d '{
    "document": "Your document text",
    "metadata": {"source": "filename", "chunk_id": 1},
    "id": "unique_id"
  }'
```

#### **3. Generate Embeddings**
```bash
curl -X POST http://localhost:8080/api/embed \
  -H "Content-Type: application/json" \
  -d '{"text": "Your text here"}'
```

#### **4. Get Collection Statistics**
```bash
curl http://localhost:8080/api/stats
```

#### **5. Health Check**
```bash
curl http://localhost:8080/api/health
```

### Content Processing

#### **Custom Folder Support**

The system supports processing content from custom folders and URLs from custom files:

```bash
# Process content from a custom folder
CONTENT_FOLDER=/path/to/your/content make process-content

# Process URLs from a custom file
URLS_FILE=/path/to/your/urls.txt make process-urls

# Process both with custom paths
CONTENT_FOLDER=/path/to/content URLS_FILE=/path/to/urls.txt make process-all
```

**Examples:**
```bash
# Process content from your documents folder
CONTENT_FOLDER=/home/user/star_trek_docs make process-content

# Process URLs from a different file
URLS_FILE=/home/user/my_urls.txt make process-urls
```

**Default Paths:**
- **Content Folder**: `$(PWD)/test_content` (your current test_content folder)
- **URLs File**: `$(PWD)/test_content/star_trek_urls.txt`

#### **Process New Content**

```bash
# Add your content files to test_content/
make process-content

# Or use a custom folder
CONTENT_FOLDER=/path/to/your/content make process-content
```

#### **Process HTML Files**
```bash
# Process HTML files in test_content/
make process-html

# Or use a custom folder
CONTENT_FOLDER=/path/to/your/html make process-html
```

#### **Process URLs from File**
```bash
# Process URLs listed in test_content/star_trek_urls.txt
make process-urls

# Or use a custom URLs file
URLS_FILE=/path/to/your/urls.txt make process-urls
```

#### **Process All Content Types**
```bash
# Process text, HTML, and URLs in one command
make process-all

# Or use custom paths for all
CONTENT_FOLDER=/path/to/content URLS_FILE=/path/to/urls.txt make process-all
```

### Makefile Commands

The system provides convenient Makefile commands for common operations:

#### **Available Commands**
```bash
# View all available commands
make help
```

**Output:**
```
Available commands:
  make setup         - Create virtual environment and install dependencies
  make run           - Start the application
  make clean         - Remove virtual environment and temporary files

Content Processing (with detailed output):
  make process-content - Process text content files and add to ChromaDB
  make process-html  - Process HTML files and add to ChromaDB
  make process-urls  - Process URLs from file and add to ChromaDB
  make process-all   - Process all content types (text, HTML, URLs)

Content Processing (with verbose logging):
  make process-content-verbose - Process text files with verbose logging
  make process-html-verbose  - Process HTML files with verbose logging
  make process-urls-verbose  - Process URLs with verbose logging
  make process-all-verbose   - Process all content with verbose logging

Custom Paths:
  You can override default paths using environment variables:
  CONTENT_FOLDER=/path/to/your/content make process-content
  URLS_FILE=/path/to/your/urls.txt make process-urls
  CONTENT_FOLDER=/path/to/content URLS_FILE=/path/to/urls.txt make process-all

Current defaults:
  Content folder: /path/to/your/test_content
  URLs file: /path/to/your/test_content/star_trek_urls.txt
```

#### **Basic Commands**
```bash
# Setup development environment
make setup

# Start the application locally
make run

# Clean up temporary files
make clean
```

#### **Content Processing Commands**
```bash
# Process text content (default: test_content/)
make process-content

# Process HTML files (default: test_content/)
make process-html

# Process URLs from file (default: test_content/star_trek_urls.txt)
make process-urls

# Process all content types
make process-all
```

#### **Verbose Logging Commands**
```bash
# Process with detailed HTTP request logging
make process-content-verbose
make process-html-verbose
make process-urls-verbose
make process-all-verbose
```

#### **Custom Path Commands**
```bash
# Process content from custom folder
CONTENT_FOLDER=/path/to/your/content make process-content

# Process URLs from custom file
URLS_FILE=/path/to/your/urls.txt make process-urls
=======
## 🏗️ Architecture
>>>>>>> d1735686

- **RAG Application** (`startrek-rag/`): Flask API with service layer architecture
- **Content Loader** (`content_loader/`): Multi-format content processing (text, HTML, URLs)
- **Vector Database**: ChromaDB for similarity search
- **LLM Integration**: Ollama for local inference

For detailed architecture diagrams, see [📋 Architecture Documentation](docs/README.md).

## 📁 Project Structure

```
startrek-rag-llm/
├── startrek-rag/              # Main RAG application
│   ├── app.py                # Application factory and main entry point
│   ├── config.py             # Centralized configuration management
│   ├── embed.py              # Embedding generation utilities
│   ├── db_config.py          # ChromaDB configuration
│   ├── routes/               # API route blueprints
│   │   ├── __init__.py
│   │   └── api.py           # REST API endpoints
│   ├── services/             # Business logic layer
│   │   ├── __init__.py
│   │   └── rag_service.py   # RAG operations service
│   ├── requirements.txt      # Python dependencies
│   └── Dockerfile           # Container configuration
├── content_loader/           # Content processing service
│   ├── process_content.py   # Original text content processing script
│   ├── enhanced_processor.py # Enhanced processor supporting HTML and URLs
│   ├── html_processor.py    # HTML parsing and text extraction utilities
│   ├── requirements.txt     # Dependencies
│   └── Dockerfile          # Container configuration
├── test_content/            # Sample content for testing
│   ├── startrek_original_series.txt
│   ├── star_trek_wikipedia.html
│   └── star_trek_urls.txt
├── docker-compose.yml       # Service orchestration
├── Makefile                # Build and run commands
└── README.md               # This file
```

## 📋 API Endpoints

All endpoints are under `/api/` prefix:

```bash
# Query the RAG system
curl -X POST http://localhost:8080/api/query \
  -H "Content-Type: application/json" \
  -d '{"query": "Your question", "num_results": 5}'

# Health check
curl http://localhost:8080/api/health

# Get collection stats
curl http://localhost:8080/api/stats
```

## 📁 Content Processing

### Process Different Content Types
```bash
# Text files
make process-content

# HTML files
make process-html

<<<<<<< HEAD
### Local CI Testing
=======
# URLs from file
make process-urls
>>>>>>> d1735686

# All content types
make process-all
```

### Custom Content Paths
```bash
# Process content from custom folder
CONTENT_FOLDER=/path/to/your/content make process-content

# Process URLs from custom file
URLS_FILE=/path/to/your/urls.txt make process-urls
```

## 🧪 Testing

### Quick Development Testing
```bash
# Fast feedback loop
make test-quick

# Full CI simulation
make test-ci
```

### Individual Test Components
```bash
make test-format    # Code formatting
make test-lint      # Linting
make test-security  # Security scans
make test-docker    # Docker builds
make test-unit      # Unit tests
```

<<<<<<< HEAD
#### **Development Workflow**
=======
## 🐳 Docker Services

- **app**: Flask RAG application (port 8080)
- **chroma**: ChromaDB database (port 8000)
- **content-loader**: Content processing utilities

## 🔧 Configuration
>>>>>>> d1735686

### Environment Variables
```bash
# Database
CHROMA_HOST=localhost
CHROMA_PORT=8000
COLLECTION_NAME=startrek

# Ollama
OLLAMA_HOST=localhost
OLLAMA_PORT=11434
LLM_MODEL=llama3.2

# Application
FLASK_HOST=0.0.0.0
FLASK_PORT=8080
```

## 🐛 Troubleshooting

### Common Issues
1. **Ollama Connection**: Ensure `OLLAMA_HOST=0.0.0.0:11434 ollama serve`
2. **Port Conflicts**: Check ports 8080 and 8000 are available
3. **Content Processing**: Verify files exist in `test_content/`

### Debug Commands
```bash
# View logs
docker compose logs app

# Check service status
docker compose ps

# Restart services
docker compose restart
```

## 📚 Dependencies

- **ChromaDB**: Vector database
- **LangChain**: LLM orchestration
- **Flask**: Web framework
- **Ollama**: Local LLM inference
- **Docker**: Containerization

## 🤝 Contributing

1. Fork the repository
2. Create a feature branch
3. Run tests: `make test-ci`
4. Submit a pull request

## 📄 License

MIT License - see LICENSE file for details.

---

**Happy exploring the final frontier! 🖖** <|MERGE_RESOLUTION|>--- conflicted
+++ resolved
@@ -4,7 +4,6 @@
 
 A Retrieval-Augmented Generation (RAG) system built with ChromaDB, LangChain, and Ollama for answering Star Trek questions using vector embeddings and large language models.
 
-<<<<<<< HEAD
 ## 🏗️ Architecture
 
 The system follows a clean, modular architecture with clear separation of concerns:
@@ -42,15 +41,10 @@
 - **🔧 Diagram Generation** - Automated CI/CD diagram generation with syntax validation
 - **📈 Visual Documentation** - Color-coded component diagrams and workflow visualizations
 
-## 📋 Prerequisites
-=======
-## 🚀 Quick Start
->>>>>>> d1735686
-
-### Prerequisites
+## Prerequisites
 - **Docker & Docker Compose**
 - **Ollama** (for LLM functionality)
-<<<<<<< HEAD
+
 - **Git**
 
 ## 🛠️ Quick Start
@@ -129,32 +123,11 @@
 
 #### **1. Query the RAG System**
 ```bash
-=======
-
-### Setup & Run
-```bash
-# 1. Clone and start services
-git clone <your-repo-url>
-cd startrek-rag-llm
-docker compose up -d
-
-# 2. Start Ollama with Docker compatibility
-OLLAMA_HOST=0.0.0.0:11434 ollama serve
-
-# 3. Pull the required model
-ollama pull llama3.2
-
-# 4. Process Star Trek content
-make process-content
-
-# 5. Test the system
->>>>>>> d1735686
 curl -X POST http://localhost:8080/api/query \
   -H "Content-Type: application/json" \
   -d '{"query": "Who is Captain Kirk?", "num_results": 5}'
 ```
 
-<<<<<<< HEAD
 #### **2. Add Documents to Vector Database**
 ```bash
 curl -X POST http://localhost:8080/api/add \
@@ -333,9 +306,7 @@
 
 # Process URLs from custom file
 URLS_FILE=/path/to/your/urls.txt make process-urls
-=======
-## 🏗️ Architecture
->>>>>>> d1735686
+```
 
 - **RAG Application** (`startrek-rag/`): Flask API with service layer architecture
 - **Content Loader** (`content_loader/`): Multi-format content processing (text, HTML, URLs)
@@ -402,15 +373,11 @@
 
 # HTML files
 make process-html
-
-<<<<<<< HEAD
+```
+
 ### Local CI Testing
-=======
-# URLs from file
-make process-urls
->>>>>>> d1735686
-
 # All content types
+```
 make process-all
 ```
 
@@ -443,9 +410,6 @@
 make test-unit      # Unit tests
 ```
 
-<<<<<<< HEAD
-#### **Development Workflow**
-=======
 ## 🐳 Docker Services
 
 - **app**: Flask RAG application (port 8080)
@@ -453,7 +417,6 @@
 - **content-loader**: Content processing utilities
 
 ## 🔧 Configuration
->>>>>>> d1735686
 
 ### Environment Variables
 ```bash
