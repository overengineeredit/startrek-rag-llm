# Virtual environment
venv/
.venv/

# ChromaDB data and runtime files
chroma-data/
chroma/
chroma_data/

# Python cache files
__pycache__/
*.pyc
*.pyo
*.pyd
.Python
*.so

# Coverage files
.coverage
.coverage.*
coverage.xml
htmlcov/
.pytest_cache/

# Security scan reports
bandit-report.json
safety-report.json

# Temporary files
_temp/
temp/
*.tmp

# Database files
*.sqlite3
*.db

# Log files
*.log

# Environment files
.env
.env.local

# IDE files
.vscode/
.idea/
*.swp
*.swo

# OS files
.DS_Store
Thumbs.db

# Docker volumes and runtime data
data/
volumes/

# Content loader runtime directories
content_loader/_temp/
content_loader/chroma-data/
content_loader/content/
content_loader/__pycache__/

<<<<<<< HEAD
# Security reports
bandit-report.json
safety-report.json

# Test content processing directories
test_content_processed/
=======
# Ignore logs, env, and jars
*.log
nohup.out
*.env
*.jar
>>>>>>> d1735686
<|MERGE_RESOLUTION|>--- conflicted
+++ resolved
@@ -62,17 +62,15 @@
 content_loader/content/
 content_loader/__pycache__/
 
-<<<<<<< HEAD
 # Security reports
 bandit-report.json
 safety-report.json
 
 # Test content processing directories
 test_content_processed/
-=======
+
 # Ignore logs, env, and jars
 *.log
 nohup.out
 *.env
-*.jar
->>>>>>> d1735686
+*.jar